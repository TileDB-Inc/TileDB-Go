--- conflicted
+++ resolved
@@ -58,13 +58,8 @@
 	curi := C.CString(uri)
 	defer C.free(unsafe.Pointer(curi))
 
-<<<<<<< HEAD
-	ret := C.tiledb_group_create(tdbCtx.tiledbContext, curi)
+	ret := C.tiledb_group_create(tdbCtx.tiledbContext.Get(), curi)
 	runtime.KeepAlive(tdbCtx)
-=======
-	ret := C.tiledb_group_create(g.context.tiledbContext.Get(), curi)
-	runtime.KeepAlive(g)
->>>>>>> e9f5f9fa
 	if ret != C.TILEDB_OK {
 		return fmt.Errorf("error in creating group: %w", tdbCtx.LastError())
 	}
