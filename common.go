--- conflicted
+++ resolved
@@ -20,11 +20,7 @@
 
 // slicePtr gives you an unsafe pointer to the start of a slice.
 func slicePtr[T any](slc []T) unsafe.Pointer {
-<<<<<<< HEAD
 	return unsafe.Pointer(unsafe.SliceData(slc))
-=======
-	hdr := (*reflect.SliceHeader)(unsafe.Pointer(&slc))
-	return unsafe.Pointer(hdr.Data)
 }
 
 // cStringArray takes an array of Go strings and converts it to an array of CStrings.
@@ -40,5 +36,4 @@
 			C.free(unsafe.Pointer(str))
 		}
 	}
->>>>>>> 40f7cbf6
 }