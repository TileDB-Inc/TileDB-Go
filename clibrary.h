--- conflicted
+++ resolved
@@ -22,17 +22,13 @@
     const char* path,
     void* data);
 
-<<<<<<< HEAD
-TILEDB_EXPORT int32_t _vfs_ls_recursive(
+int32_t _vfs_ls_recursive(
     tiledb_ctx_t* ctx,
     tiledb_vfs_t* vfs,
     const char* path,
     void* data);
 
-TILEDB_EXPORT int32_t _tiledb_object_walk(
-=======
 int32_t _tiledb_object_walk(
->>>>>>> 0ed55b8c
     tiledb_ctx_t* ctx,
     const char* path,
     tiledb_walk_order_t order,
